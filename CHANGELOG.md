--- conflicted
+++ resolved
@@ -11,12 +11,8 @@
 
 ### Added
 
-<<<<<<< HEAD
 - Added `TrainModule` abstraction with `TransformerTrainModule` implementation, which encapsulates both a model and optimizer.
 - Added support for tensor parallelism. See the `TransformerTrainModule` class for usage.
-=======
-- Added support for tensor parallelism. See the `TransformerConfig` class for usage.
->>>>>>> 009119b7
 - Added `namespace` argument to `Trainer.record_metric()`.
 - Added more downstream tasks from the model ladder.
 - Added `io.copy_dir()` function.
