--- conflicted
+++ resolved
@@ -333,29 +333,7 @@
     metadata = reader.read_metadata()
 
     if key_mapping is not None:
-<<<<<<< HEAD
-        metadata = reader.read_metadata()
         _swap_param_keys(state_dict, key_mapping, metadata=metadata)
-=======
-        for current_key, original_key in key_mapping.items():
-            if f"model.{original_key}" not in metadata.state_dict_metadata:
-                continue
-
-            log.info(f"Mapping current param '{current_key}' to '{original_key}' in checkpoint")
-            state_dict["model"][original_key] = state_dict["model"].pop(current_key)
-
-            if optim is None:
-                continue
-
-            state_dict["optim"]["state"][original_key] = state_dict["optim"]["state"].pop(
-                current_key
-            )
-            for group in state_dict["optim"]["param_groups"]:
-                if current_key in group["params"]:
-                    idx = group["params"].index(current_key)
-                    group["params"][idx] = original_key
-                    break
->>>>>>> b4a195b8
 
     dist_cp.load(
         state_dict,
@@ -365,27 +343,7 @@
     )
 
     if key_mapping is not None:
-<<<<<<< HEAD
         _swap_param_keys(state_dict, key_mapping, reverse=True, quiet=True)
-=======
-        for current_key, original_key in key_mapping.items():
-            if f"model.{original_key}" not in metadata.state_dict_metadata:
-                continue
-
-            state_dict["model"][current_key] = state_dict["model"].pop(original_key)
-
-            if optim is None:
-                continue
-
-            state_dict["optim"]["state"][current_key] = state_dict["optim"]["state"].pop(
-                original_key
-            )
-            for group in state_dict["optim"]["param_groups"]:
-                if original_key in group["params"]:
-                    idx = group["params"].index(original_key)
-                    group["params"][idx] = current_key
-                    break
->>>>>>> b4a195b8
 
     dist_cp_sd.set_model_state_dict(
         model, state_dict["model"], options=dist_cp_sd.StateDictOptions(strict=strict)
@@ -725,7 +683,6 @@
     return state_dict
 
 
-<<<<<<< HEAD
 def _swap_param_keys(
     state_dict: Dict[str, Any],
     key_mapping: Dict[str, str],
@@ -770,7 +727,8 @@
                         f"param_groups.{current_key}.", f"param_groups.{original_key}.", 1
                     )
                     state_dict["optim"][new_key] = state_dict["optim"].pop(key)
-=======
+
+
 def _load_unsharded_keys(
     dir: PathOrStr,
     keys: List[str],
@@ -789,7 +747,6 @@
         no_dist=True,
     )
     return state_dict
->>>>>>> b4a195b8
 
 
 def _get_key(state_dict: Dict[str, Any], key: str, pop: bool = False) -> Any:
