--- conflicted
+++ resolved
@@ -1,12 +1,8 @@
 import logging
 from concurrent.futures import Future
 from dataclasses import dataclass, field
-<<<<<<< HEAD
+from datetime import timedelta
 from typing import ClassVar, List, Optional, Tuple
-=======
-from datetime import timedelta
-from typing import List, Optional, Tuple
->>>>>>> 7435cb88
 
 import torch.distributed as dist
 
