--- conflicted
+++ resolved
@@ -106,12 +106,7 @@
             metrics = []
             with cuda_sync_debug_mode(0):
                 for name, value in evaluator.compute_metrics().items():
-<<<<<<< HEAD
-                    value = value.item()
-                    metrics.append(f"    {name}={format_float(value)}")
-=======
                     metrics.append(f"    {name}={format_float(value.item())}")
->>>>>>> d94e6ee9
                     self.trainer.record_metric(f"eval/{evaluator.name}/{name}", value)
             log.info("Eval metrics:\n" + "\n".join(metrics))
 
