"""
Launch experiments on `Beaker <https://beaker.org>`_.
"""

import hashlib
import logging
import tempfile
import time
from dataclasses import dataclass, field
from pathlib import Path
from typing import List, Optional, Set, Tuple

from beaker import (
    Beaker,
    Dataset,
    DatasetConflict,
    DatasetNotFound,
    Experiment,
    ExperimentSpec,
    Job,
    Priority,
    RetrySpec,
    TaskResources,
    TaskSpec,
)
from rich.prompt import Confirm

from ..config import Config, StrEnum
from ..distributed.utils import OLMO_SHARED_FS_ENV_VAR
from ..exceptions import BeakerExperimentFailedError, OLMoConfigurationError
from ..utils import LOG_FILTER_TYPE_ENV_VAR, LogFilterType
from ..version import VERSION
from .utils import ensure_repo

log = logging.getLogger(__name__)


__all__ = [
    "OLMoCoreBeakerImage",
    "BeakerLaunchConfig",
    "BeakerEnvVar",
    "BeakerEnvSecret",
    "BeakerWekaBucket",
    "BeakerPriority",
]


BeakerPriority = Priority


class OLMoCoreBeakerImage(StrEnum):
    """
    Official Beaker images that work well for OLMo-core.

    You can find the full list at
    `beaker.org/ws/ai2/OLMo-core/images <https://beaker.org/ws/ai2/OLMo-core/images>`_, which
    includes *versioned* images that are published with each release of the OLMo-core package.
    """

    stable = "olmo-core-tch260cu124"
    """
    Built with the latest compatible stable version of PyTorch.
    """

    nightly = "olmo-core-tch270dev20250202cu124"
    """
    Built with the latest compatible nightly version of PyTorch.
    """


@dataclass
class BeakerEnvVar(Config):
    name: str
    value: str


@dataclass
class BeakerEnvSecret(Config):
    name: str
    secret: str


@dataclass
class BeakerWekaBucket(Config):
    bucket: str
    mount: str


DEFAULT_SETUP_STEPS = (
    'git clone "$REPO_URL" .',
    'git checkout "$GIT_REF"',
    "git submodule update --init --recursive",
    "conda shell.bash activate base",
    "pip install -e '.[all]'",
    "pip freeze",
)


@dataclass
class BeakerLaunchConfig(Config):
    """
    Config for launching experiments on Beaker.
    """

    name: str
    """
    A name to assign the Beaker experiment.
    """

    cmd: List[str]
    """
    The command to run in the container via ``torchrun``.
    """

    budget: str
    """
    The budget group to assign.
    """

    task_name: str = "train"
    """
    A name to assign the Beaker tasks created.
    """

    workspace: Optional[str] = None
    """
    The Beaker workspace to use.
    """

    description: Optional[str] = None
    """
    A description for the experiment.
    """

    setup_steps: List[str] = field(default_factory=lambda: list(DEFAULT_SETUP_STEPS))
    """
    A list of shell commands to run for cloning your repo, installing dependencies,
    and other arbitrary setup steps.
    """

    beaker_image: str = OLMoCoreBeakerImage.stable
    """
    The Beaker image to use.

    Suitable images can be found at `beaker.org/ws/ai2/OLMo-core/images <https://beaker.org/ws/ai2/OLMo-core/images>`_.
    """

    num_nodes: int = 1
    """
    The number of nodes to use.
    """

    num_gpus: int = 8
    """
    The number of GPUs to use per node.
    """

    shared_memory: str = "10GiB"
    """
    The amount of shared memory to use.
    """

    clusters: List[str] = field(default_factory=lambda: ["ai2/jupiter-cirrascale-2"])
    """
    The allowed clusters to run on.
    """

    shared_filesystem: bool = False
    """
    Set this to true if the save folder and working directory for each node is part of a global
    shared filesystem (like weka or NFS).
    """

    priority: Priority = Priority.normal
    """
    The job priority.
    """

    preemptible: bool = True
    """
    If the job should be preemptible.
    """

    retries: Optional[int] = None
    """
    The number of times to retry the experiment if it fails.
    """

    env_vars: List[BeakerEnvVar] = field(default_factory=list)
    """
    Additional env vars to include.
    """

    env_secrets: List[BeakerEnvSecret] = field(default_factory=list)
    """
    Environment variables to add from secrets.
    """

    nfs: bool = False
    """
    Attach the NFS drive.
    """

    weka_buckets: List[BeakerWekaBucket] = field(default_factory=list)
    """
    Weka buckets to attach and where to attach them.
    """

    allow_dirty: bool = False
    """
    Allow running with uncommitted changed.
    """

    host_networking: Optional[bool] = None

    # NOTE: don't assign a type here because omegaconf can't validate arbitrary classes
    #  _beaker: Optional[Beaker] = None
    _beaker = None

    @property
    def default_env_vars(self) -> List[Tuple[str, str]]:
        """
        Default env vars to add to the experiment.
        """
        env_vars: List[Tuple[str, str]] = [
            ("NCCL_DEBUG", "INFO"),
            (LOG_FILTER_TYPE_ENV_VAR, LogFilterType.local_rank0_only),
            ("OMP_NUM_THREADS", "8"),
            ("R2_PROFILE", "R2"),
            ("S3_PROFILE", "S3"),
            ("WEKA_PROFILE", "WEKA"),
            ("NUM_NODES", str(self.num_nodes)),
            ("OLMO_CORE_VERSION", VERSION),
        ]
        if self.shared_filesystem:
            env_vars.append((OLMO_SHARED_FS_ENV_VAR, "1"))
        return env_vars

    @property
    def beaker(self) -> Beaker:
        """
        The Beaker client.
        """
        if self._beaker is None:
            self._beaker = Beaker.from_env(default_workspace=self.workspace)
        return self._beaker

    def _get_env_vars(self) -> List[Tuple[str, str]]:
        env_vars: List[Tuple[str, str]] = []
        env_var_names: Set[str] = set()
        for var in self.env_vars:
            env_vars.append((var.name, var.value))
            env_var_names.add(var.name)
        for name, val in self.default_env_vars:
            if name not in env_var_names:
                env_vars.append((name, val))
        return env_vars

    def _get_torchrun_cmd(self) -> List[str]:
        assert self.num_nodes >= 1

        torchrun: List[str]
        if self.num_nodes == 1:
            torchrun = ["torchrun", f"--nproc-per-node={self.num_gpus}"]
        else:
            torchrun = [
                "torchrun",
                f"--nnodes={self.num_nodes}:{self.num_nodes}",
                f"--nproc-per-node={self.num_gpus}",
                "--rdzv_id=12347",
                "--rdzv_backend=static",
                '--rdzv_endpoint="${BEAKER_LEADER_REPLICA_HOSTNAME}:29400"',
                '--node_rank="${BEAKER_REPLICA_RANK}"',
                "--rdzv_conf='read_timeout=420'",
            ]

        return torchrun

    def _create_script_dataset(self, script_name: str, script: List[str]) -> Dataset:
        workspace_id = self.beaker.workspace.get(self.workspace).id

        # Hash contents.
        sha256_hash = hashlib.sha256()
        for line in script:
            sha256_hash.update(line.encode())

        # Create unique name for dataset.
        dataset_name = f"olmo-core-v{VERSION}-{workspace_id}-{sha256_hash.hexdigest()[:6]}"

        dataset: Dataset
        try:
            dataset = self.beaker.dataset.get(dataset_name)
        except DatasetNotFound:
            # Create it.
            log.info(f"Creating script dataset '{dataset_name}'...")
            try:
                with tempfile.TemporaryDirectory() as tmpdirname:
                    tmpdir = Path(tmpdirname)
                    script_path = tmpdir / script_name
                    with open(script_path, "w") as script_file:
                        for line in script:
                            script_file.write(line + "\n")
                    dataset = self.beaker.dataset.create(dataset_name, script_path)
            except DatasetConflict:  # could be in a race with another process.
                time.sleep(1.0)
                dataset = self.beaker.dataset.get(dataset_name)

        return dataset

    def build_experiment_spec(
        self, torchrun: bool = True, entrypoint: Optional[str] = None
    ) -> ExperimentSpec:
        """
        Get the Beaker experiment spec corresponding to this config instance.
        """
        # Get repository account, name, and current ref.
        github_account, github_repo, git_ref, is_public = ensure_repo(self.allow_dirty)

        if not is_public and self.setup_steps == DEFAULT_SETUP_STEPS:
            raise OLMoConfigurationError(
                "It looks like your repository is private and private repositories will require "
                "custom 'setup_steps' in order to clone the repo."
            )

        entrypoint_script = [
            "#!/usr/bin/env bash",
            "set -exuo pipefail",
            "[[ -d /var/lib/tcpxo/lib64 ]] && export LD_LIBRARY_PATH=/var/lib/tcpxo/lib64:$LD_LIBRARY_PATH",
            # Setup the kernel cache directory used by pytorch
            "mkdir -p /root/.cache/torch/kernels && export PYTORCH_KERNEL_CACHE_PATH=/root/.cache/torch/kernels",
            "mkdir -p /olmo-core-runtime",
            "cd /olmo-core-runtime",
            *self.setup_steps,
        ]

        if torchrun:
            if any(["augusta" in cluster for cluster in self.clusters]):
                entrypoint_script.append(
                    "BEAKER_REPLICA_RANK=$("
                    "python -m olmo_core.launch.reorder_ranks_in_gcp "
                    "${BEAKER_REPLICA_RANK} "
                    "${BEAKER_REPLICA_COUNT} "
                    "${BEAKER_LEADER_REPLICA_HOSTNAME}"
                    ")"
                )
                entrypoint_script.append("export BEAKER_REPLICA_RANK=$BEAKER_REPLICA_RANK")
            entrypoint_script.append(" ".join(self._get_torchrun_cmd()) + ' "$@"')
        else:
            entrypoint = entrypoint or "python"
            entrypoint_script.append(f'{entrypoint} "$@"')

        entrypoint_dataset = self._create_script_dataset("entrypoint.sh", entrypoint_script)

        task_spec = (
            TaskSpec.new(
                self.task_name,
                beaker_image=self.beaker.image.get(self.beaker_image).id,
                priority=self.priority,
                preemptible=self.preemptible,
                arguments=self.cmd,
                command=["bash", "/olmo-core/entrypoint.sh"],
                replicas=self.num_nodes if self.num_nodes > 1 else None,
                leader_selection=self.num_nodes > 1,
<<<<<<< HEAD
                host_networking=self.host_networking
                if self.host_networking is not None
                else (
                    self.num_nodes > 1 or any(["augusta" in cluster for cluster in self.clusters])
                ),
                propagate_failure=False if self.num_nodes > 1 else None,
=======
                host_networking=self.num_nodes > 1
                or any(["augusta" in cluster for cluster in self.clusters]),
                propagate_failure=True if self.num_nodes > 1 else None,
>>>>>>> d7301e62
                propagate_preemption=True if self.num_nodes > 1 else None,
                synchronized_start_timeout="90m" if self.num_nodes > 1 else None,
                resources=TaskResources(gpu_count=self.num_gpus, shared_memory=self.shared_memory),
            )
            .with_dataset("/olmo-core", beaker=entrypoint_dataset.id)
            .with_constraint(cluster=self.clusters)
            .with_env_var("REPO_URL", f"https://github.com/{github_account}/{github_repo}")
            .with_env_var("GIT_REF", git_ref)
        )

        for name, val in self._get_env_vars():
            task_spec = task_spec.with_env_var(name=name, value=val)

        for env_secret in self.env_secrets or []:
            task_spec = task_spec.with_env_var(name=env_secret.name, secret=env_secret.secret)

        if self.nfs:
            task_spec = task_spec.with_dataset(
                "/net/nfs.cirrascale", host_path="/net/nfs.cirrascale"
            )
            task_spec = task_spec.with_dataset("/net/nfs", host_path="/net/nfs.cirrascale")

        if self.weka_buckets:
            for bucket in self.weka_buckets:
                task_spec = task_spec.with_dataset(bucket.mount, weka=bucket.bucket)

        return ExperimentSpec(
            description=self.description,
            budget=self.budget,
            tasks=[task_spec],
            retry=None if not self.retries else RetrySpec(allowed_task_retries=self.retries),
        )

    def _follow_experiment(self, experiment: Experiment):
        # Wait for job to start...
        job: Optional[Job] = self.beaker.experiment.tasks(experiment.id)[0].latest_job  # type: ignore
        if job is None:
            print("Waiting for job to launch..", end="")
            while job is None:
                time.sleep(1.0)
                print(".", end="")
                job = self.beaker.experiment.tasks(experiment.id)[0].latest_job  # type: ignore

        log.info("Showing logs:")

        exit_code: Optional[int] = job.status.exit_code
        stream_logs = exit_code is None and not job.is_finalized
        if stream_logs:
            print()
            for line_bytes in self.beaker.job.follow(
                job,
                include_timestamps=False,
            ):
                line = line_bytes.decode(errors="ignore")
                if line.endswith("\n"):
                    line = line[:-1]
                print(line)
            log.info("End logs")
            print()

            # Refresh the job.
            job = self.beaker.job.get(job.id)
            exit_code = job.status.exit_code

        if exit_code is None:
            raise BeakerExperimentFailedError(
                f"Experiment failed, see {self.beaker.experiment.url(experiment)} for details"
            )
        elif exit_code > 0:
            raise BeakerExperimentFailedError(
                f"Experiment exited with non-zero code ({exit_code}), "
                f"see {self.beaker.experiment.url(experiment)} for details"
            )
        else:
            log.info("Experiment completed successfully")

    def launch(
        self, follow: bool = False, torchrun: bool = True, entrypoint: Optional[str] = None
    ) -> Experiment:
        """
        Launch a Beaker experiment using this config.

        .. tip::
            You can preview what the Beaker experiment spec would like using
            :meth:`build_experiment_spec()`.

        :param follow: Stream the logs and follow the experiment until completion.
        :param torchrun: Launch the target command with ``torchrun``.
        :param entrypoint: Provide an optional entrypoint program if ``torchrun`` is ``False``.
            Defaults to 'python'.

        :returns: The Beaker experiment.
        """
        spec = self.build_experiment_spec(torchrun=torchrun, entrypoint=entrypoint)
        experiment = self.beaker.experiment.create(self.name, spec)
        log.info(f"Experiment submitted, see progress at {self.beaker.experiment.url(experiment)}")

        if not follow:
            return experiment

        try:
            self._follow_experiment(experiment)
        except KeyboardInterrupt:
            log.warning("Caught keyboard interrupt...")
            if Confirm.ask("Would you like to cancel the experiment?"):
                self.beaker.experiment.stop(experiment)
                log.warning(f"Experiment stopped: {self.beaker.experiment.url(experiment)}")
            else:
                log.info(
                    "You can follow the experiment on the Beaker UI: "
                    f"{self.beaker.experiment.url(experiment)}"
                )

        return experiment<|MERGE_RESOLUTION|>--- conflicted
+++ resolved
@@ -361,18 +361,12 @@
                 command=["bash", "/olmo-core/entrypoint.sh"],
                 replicas=self.num_nodes if self.num_nodes > 1 else None,
                 leader_selection=self.num_nodes > 1,
-<<<<<<< HEAD
                 host_networking=self.host_networking
                 if self.host_networking is not None
                 else (
                     self.num_nodes > 1 or any(["augusta" in cluster for cluster in self.clusters])
                 ),
                 propagate_failure=False if self.num_nodes > 1 else None,
-=======
-                host_networking=self.num_nodes > 1
-                or any(["augusta" in cluster for cluster in self.clusters]),
-                propagate_failure=True if self.num_nodes > 1 else None,
->>>>>>> d7301e62
                 propagate_preemption=True if self.num_nodes > 1 else None,
                 synchronized_start_timeout="90m" if self.num_nodes > 1 else None,
                 resources=TaskResources(gpu_count=self.num_gpus, shared_memory=self.shared_memory),
