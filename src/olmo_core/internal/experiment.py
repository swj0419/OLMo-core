import logging
import sys
from dataclasses import dataclass
from typing import Callable, Dict, List, Optional, cast

from rich import print

from olmo_core.config import Config, StrEnum
from olmo_core.data import (
    DataMix,
    NumpyDataLoaderConfig,
    NumpyDatasetConfig,
    NumpyDatasetType,
    TokenizerConfig,
    VSLCurriculumConfig,
    VSLCurriculumType,
)
from olmo_core.distributed.utils import get_local_rank
from olmo_core.launch.beaker import BeakerLaunchConfig
from olmo_core.nn.transformer import TransformerConfig
from olmo_core.train import (
    TrainerConfig,
    prepare_training_environment,
    teardown_training_environment,
)
from olmo_core.train.callbacks import (
    Callback,
    CometCallback,
    ConfigSaverCallback,
    DownstreamEvaluatorCallbackConfig,
    GarbageCollectorCallback,
    GPUMemoryMonitorCallback,
    LMEvaluatorCallbackConfig,
    ProfilerCallback,
<<<<<<< HEAD
=======
    SchedulerCallback,
    SlackNotifierCallback,
>>>>>>> 35056608
    WandBCallback,
)
from olmo_core.train.train_module import TransformerTrainModuleConfig
from olmo_core.utils import prepare_cli_environment, seed_all

from .common import build_launch_config, get_beaker_username, get_root_dir, get_work_dir

log = logging.getLogger(__name__)


@dataclass
class CommonComponents(Config):
    run_name: str
    save_folder: str
    launch: BeakerLaunchConfig
    tokenizer: TokenizerConfig
    dataset: NumpyDatasetConfig
    data_loader: NumpyDataLoaderConfig
    callbacks: Dict[str, Callback]


@dataclass
class ExperimentConfig(Config):
    run_name: str
    launch: BeakerLaunchConfig
    model: TransformerConfig
    dataset: NumpyDatasetConfig
    data_loader: NumpyDataLoaderConfig
    train_module: TransformerTrainModuleConfig
    trainer: TrainerConfig
    init_seed: int = 12536


class SubCmd(StrEnum):
    launch = "launch"
    train = "train"
    prep = "prep"
    launch_prep = "launch_prep"
    dry_run = "dry_run"

    def prepare_environment(self):
        if self in (SubCmd.launch, SubCmd.dry_run, SubCmd.prep, SubCmd.launch_prep):
            prepare_cli_environment()
        elif self == SubCmd.train:
            prepare_training_environment()
        else:
            raise NotImplementedError(self)

    def run(self, config: ExperimentConfig):
        if get_local_rank() == 0:
            print(config)
            print(
                "\n"
                f"[b blue]Total parameters:[/]                {config.model.num_params:,d}\n"
                f"[b blue]Non-embedding parameters:[/]        {config.model.num_non_embedding_params:,d}"
            )

        if self == SubCmd.launch:
            launch(config)
        elif self == SubCmd.dry_run:
            pass
        elif self == SubCmd.train:
            try:
                train(config)
            finally:
                teardown_training_environment()
        elif self == SubCmd.prep:
            prep(config)
        elif self == SubCmd.launch_prep:
            launch_prep(config)
        else:
            raise NotImplementedError(self)


def build_common_components(
    script: str,
    cmd: SubCmd,
    run_name: str,
    cluster: str,
    overrides: List[str],
    *,
    global_batch_size: int,
) -> CommonComponents:
    root_dir = get_root_dir(cluster)

    cmd_to_launch = SubCmd.train
    if cmd == SubCmd.launch_prep:
        cmd_to_launch = SubCmd.prep

    launch_config = build_launch_config(
        name=f"{run_name}-{cmd_to_launch}",
        root_dir=root_dir,
        cmd=[script, cmd_to_launch, run_name, cluster, *overrides],
        cluster=cluster,
    )

    beaker_user = get_beaker_username()

    tokenizer_config = TokenizerConfig.dolma2()

    dataset_config = NumpyDatasetConfig.from_data_mix(
        DataMix.OLMoE_mix_0824,
        tokenizer=tokenizer_config,
        mix_base_dir=root_dir,
        sequence_length=4096,
        max_target_sequence_length=8192,
        min_sequence_length=256,
        max_sequence_length=8192,
        vsl_curriculum=VSLCurriculumConfig(
            name=VSLCurriculumType.grow_p2, num_cycles=8, balanced=False
        ),
        work_dir=get_work_dir(root_dir),
    )

    data_loader_config = NumpyDataLoaderConfig(
        global_batch_size=global_batch_size, seed=34521, num_workers=4
    )

    callbacks: Dict[str, Callback] = {
        "gpu_monitor": GPUMemoryMonitorCallback(),
        "config_saver": ConfigSaverCallback(),
        "profiler": ProfilerCallback(enabled=False),
        "garbage_collector": GarbageCollectorCallback(),
        "lm_evaluator": LMEvaluatorCallbackConfig(
            eval_dataset=NumpyDatasetConfig.from_data_mix(
                DataMix.v3_small_ppl_validation,
                name=NumpyDatasetType.padded_fsl,
                mix_base_dir=root_dir,
                sequence_length=dataset_config.effective_sequence_length,
                tokenizer=tokenizer_config,
                work_dir=get_work_dir(root_dir),
            ),
            eval_interval=1000,
        ),
<<<<<<< HEAD
        "downstream_evaluator": DownstreamEvaluatorCallbackConfig(
            tasks=["hellaswag"],
            tokenizer=tokenizer_config,
            eval_interval=1000,
        ),
=======
        "slack_notifier": SlackNotifierCallback(name=run_name, enabled=False),
>>>>>>> 35056608
    }

    return CommonComponents(
        run_name=run_name,
        save_folder=f"{root_dir}/checkpoints/{beaker_user.lower()}/{run_name}",
        launch=launch_config,
        tokenizer=tokenizer_config,
        dataset=dataset_config,
        data_loader=data_loader_config,
        callbacks=callbacks,
    )


def build_config(
    script: str,
    cmd: SubCmd,
    run_name: str,
    cluster: str,
    overrides: List[str],
    *,
    global_batch_size: int,
    model_config_builder: Callable[[CommonComponents], TransformerConfig],
    train_module_config_builder: Callable[[CommonComponents], TransformerTrainModuleConfig],
    trainer_config_builder: Callable[[CommonComponents], TrainerConfig],
    finalize_config: Optional[Callable[[ExperimentConfig], None]] = None,
) -> ExperimentConfig:
    common = build_common_components(
        script, cmd, run_name, cluster, overrides, global_batch_size=global_batch_size
    )

    model = model_config_builder(common)

    trainer = trainer_config_builder(common)
    for name, cb in common.callbacks.items():
        if name not in trainer.callbacks:
            trainer.add_callback(name, cb)

    config = ExperimentConfig(
        run_name=run_name,
        launch=common.launch,
        model=model,
        dataset=common.dataset,
        data_loader=common.data_loader,
        train_module=train_module_config_builder(common),
        trainer=trainer,
    )

    if finalize_config is not None:
        finalize_config(config)

    config = config.merge(overrides)

    return config


def launch(config: ExperimentConfig):
    log.info(config)
    config.launch.launch(follow=True)


def launch_prep(config: ExperimentConfig):
    config.launch.num_gpus = 0
    config.launch.num_nodes = 1
    log.info(config)
    config.launch.launch(follow=True, torchrun=False)


def prep(config: ExperimentConfig):
    dataset = config.dataset.build()
    data_loader = config.data_loader.build(dataset)
    data_loader.reshuffle(epoch=1)


def train(config: ExperimentConfig):
    # Set RNG states on all devices.
    seed_all(config.init_seed)

    # Build components.
    model = config.model.build(init_device="meta")
    train_module = config.train_module.build(model)
    dataset = config.dataset.build()
    data_loader = config.data_loader.build(dataset, dp_process_group=train_module.dp_process_group)
    trainer = config.trainer.build(train_module, data_loader)

    # Record the config to W&B/Comet and each checkpoint dir.
    config_dict = config.as_config_dict()
    cast(CometCallback, trainer.callbacks["comet"]).config = config_dict
    cast(WandBCallback, trainer.callbacks["wandb"]).config = config_dict
    cast(ConfigSaverCallback, trainer.callbacks["config_saver"]).config = config_dict

    # Train.
    trainer.fit()


def main(
    *,
    global_batch_size: int,
    model_config_builder: Callable[[CommonComponents], TransformerConfig],
    train_module_config_builder: Callable[[CommonComponents], TransformerTrainModuleConfig],
    trainer_config_builder: Callable[[CommonComponents], TrainerConfig],
    finalize_config: Optional[Callable[[ExperimentConfig], None]] = None,
):
    usage = f"""
[yellow]Usage:[/] [i blue]python[/] [i cyan]{sys.argv[0]}[/] [i b magenta]{'|'.join(SubCmd)}[/] [i b]RUN_NAME CLUSTER[/] [i][OVERRIDES...][/]

[b]Subcommands[/]
[b magenta]launch:[/]      Launch the script on Beaker with the [b magenta]train[/] subcommand.
[b magenta]train:[/]       Run the trainer. You usually shouldn't invoke the script with this subcommand directly.
             Instead use [b magenta]launch[/] or run it with torchrun.
[b magenta]prep:[/]        Prepare the dataset ahead of training to save GPU time.
[b magenta]launch_prep:[/] Launch the script on Beaker with the [b magenta]prep[/] subcommand.
[b magenta]dry_run:[/]     Pretty print the config and exit.

[b]Examples[/]
$ [i]python {sys.argv[0]} {SubCmd.launch} run01 ai2/pluto-cirrascale --launch.num_nodes=2[/]
    """.strip()

    if len(sys.argv) < 4 or sys.argv[1] not in set(SubCmd):
        import rich

        rich.get_console().print(usage, highlight=False)
        sys.exit(1)

    script, cmd, run_name, cluster, *overrides = sys.argv

    cmd = SubCmd(cmd)
    cmd.prepare_environment()

    config = build_config(
        script,
        cmd,
        run_name,
        cluster,
        overrides,
        global_batch_size=global_batch_size,
        model_config_builder=model_config_builder,
        train_module_config_builder=train_module_config_builder,
        trainer_config_builder=trainer_config_builder,
        finalize_config=finalize_config,
    )

    cmd.run(config)<|MERGE_RESOLUTION|>--- conflicted
+++ resolved
@@ -32,11 +32,7 @@
     GPUMemoryMonitorCallback,
     LMEvaluatorCallbackConfig,
     ProfilerCallback,
-<<<<<<< HEAD
-=======
-    SchedulerCallback,
     SlackNotifierCallback,
->>>>>>> 35056608
     WandBCallback,
 )
 from olmo_core.train.train_module import TransformerTrainModuleConfig
@@ -171,15 +167,12 @@
             ),
             eval_interval=1000,
         ),
-<<<<<<< HEAD
         "downstream_evaluator": DownstreamEvaluatorCallbackConfig(
             tasks=["hellaswag"],
             tokenizer=tokenizer_config,
             eval_interval=1000,
         ),
-=======
         "slack_notifier": SlackNotifierCallback(name=run_name, enabled=False),
->>>>>>> 35056608
     }
 
     return CommonComponents(
