import logging
import sys
from dataclasses import dataclass
from typing import Callable, Dict, List, Optional, cast

import torch
from rich import print

from olmo_core.config import Config, StrEnum
from olmo_core.data import (
    DataMix,
    NumpyDataLoaderConfig,
    NumpyDatasetConfig,
    NumpyDatasetType,
    TokenizerConfig,
    VSLCurriculumConfig,
    VSLCurriculumType,
)
from olmo_core.distributed.utils import get_local_rank
from olmo_core.launch.beaker import BeakerLaunchConfig
from olmo_core.nn.transformer import TransformerConfig
from olmo_core.train import (
    TrainerConfig,
    prepare_training_environment,
    teardown_training_environment,
)
from olmo_core.train.callbacks import (
    BeakerCallback,
    Callback,
    CometCallback,
    ConfigSaverCallback,
    DownstreamEvaluatorCallbackConfig,
    GarbageCollectorCallback,
    GPUMemoryMonitorCallback,
    LMEvaluatorCallbackConfig,
    ProfilerCallback,
    SlackNotifierCallback,
    WandBCallback,
)
from olmo_core.train.train_module import TransformerTrainModuleConfig
from olmo_core.utils import prepare_cli_environment, seed_all

from .common import build_launch_config, get_beaker_username, get_root_dir, get_work_dir

log = logging.getLogger(__name__)


@dataclass
class CommonComponents(Config):
    run_name: str
    save_folder: str
    launch: BeakerLaunchConfig
    tokenizer: TokenizerConfig
    dataset: NumpyDatasetConfig
    data_loader: NumpyDataLoaderConfig
    callbacks: Dict[str, Callback]


@dataclass
class ExperimentConfig(Config):
    run_name: str
    launch: BeakerLaunchConfig
    model: TransformerConfig
    dataset: NumpyDatasetConfig
    data_loader: NumpyDataLoaderConfig
    train_module: TransformerTrainModuleConfig
    trainer: TrainerConfig
    init_seed: int = 12536


class SubCmd(StrEnum):
    launch = "launch"
    train = "train"
    train_single = "train_single"
    prep = "prep"
    launch_prep = "launch_prep"
    dry_run = "dry_run"

    def prepare_environment(self):
        if self in (SubCmd.launch, SubCmd.dry_run, SubCmd.prep, SubCmd.launch_prep):
            prepare_cli_environment()
        elif self == SubCmd.train:
            prepare_training_environment()
        elif self == SubCmd.train_single:
            prepare_training_environment(backend=None)
        else:
            raise NotImplementedError(self)

    def run(self, config: ExperimentConfig):
        if get_local_rank() == 0:
            print(config)
            print(
                "\n"
                f"[b blue]Total parameters:[/]         {config.model.num_params:,d} ({config.model.num_active_params:,d} active)\n"
                f"[b blue]Non-embedding parameters:[/] {config.model.num_non_embedding_params:,d} ({config.model.num_active_non_embedding_params:,d} active)"
            )

        if self == SubCmd.launch:
            launch(config)
        elif self == SubCmd.dry_run:
            pass
        elif self == SubCmd.train:
            try:
                train(config)
            finally:
                teardown_training_environment()
        elif self == SubCmd.train_single:
            if config.train_module.dp_config is not None:
                log.warning(
                    "'dp_config' is set to %s, but you can't use data parallelism when running on a single node. Disabling.",
                    config.train_module.dp_config,
                )
                config.train_module.dp_config = None
            if config.train_module.tp_config is not None:
                log.warning(
                    "'tp_config' is set to %s, but you can't use tensor parallelism when running on a single node. Disabling.",
                    config.train_module.dp_config,
                )
                config.train_module.tp_config = None
            try:
                train(config)
            finally:
                teardown_training_environment()
        elif self == SubCmd.prep:
            prep(config)
        elif self == SubCmd.launch_prep:
            launch_prep(config)
        else:
            raise NotImplementedError(self)


def build_common_components(
    script: str,
    cmd: SubCmd,
    run_name: str,
    cluster: str,
    overrides: List[str],
    *,
    global_batch_size: int,
    sequence_length: int = 4096,
    include_default_evals: bool = True,
) -> CommonComponents:
    root_dir = get_root_dir(cluster)

    cmd_to_launch = SubCmd.train
    if cmd == SubCmd.launch_prep:
        cmd_to_launch = SubCmd.prep

    launch_config = build_launch_config(
        name=f"{run_name}-{cmd_to_launch}",
        root_dir=root_dir,
        cmd=[script, cmd_to_launch, run_name, cluster, *overrides],
        cluster=cluster,
        nccl_debug=False,
    )

    beaker_user = get_beaker_username()

    tokenizer_config = TokenizerConfig.dolma2()

    dataset_config = NumpyDatasetConfig.from_data_mix(
        DataMix.OLMoE_mix_0824,
        tokenizer=tokenizer_config,
        mix_base_dir=root_dir,
        sequence_length=sequence_length,
        max_target_sequence_length=max(8192, sequence_length),
        min_sequence_length=min(256, sequence_length),
        max_sequence_length=max(8192, sequence_length),
        vsl_curriculum=VSLCurriculumConfig(
            name=VSLCurriculumType.grow_p2, num_cycles=8, balanced=False
        ),
        work_dir=get_work_dir(root_dir),
    )

    data_loader_config = NumpyDataLoaderConfig(
        global_batch_size=global_batch_size, seed=34521, num_workers=4
    )

    callbacks: Dict[str, Callback] = {
        "config_saver": ConfigSaverCallback(),
        "profiler": ProfilerCallback(enabled=False),
        "garbage_collector": GarbageCollectorCallback(),
        "slack_notifier": SlackNotifierCallback(name=run_name, enabled=False),
    }

    if torch.cuda.is_available():
        callbacks["gpu_monitor"] = GPUMemoryMonitorCallback()

    if include_default_evals:
        callbacks["lm_evaluator"] = LMEvaluatorCallbackConfig(
            eval_dataset=NumpyDatasetConfig.from_data_mix(
                DataMix.v3_small_ppl_validation,
                name=NumpyDatasetType.padded_fsl,
                mix_base_dir=root_dir,
                sequence_length=dataset_config.effective_sequence_length,
                tokenizer=tokenizer_config,
                work_dir=get_work_dir(root_dir),
            ),
            eval_interval=1000,
<<<<<<< HEAD
        )
        callbacks["downstream_evaluator"] = DownstreamEvaluatorCallbackConfig(
            tasks=["hellaswag"],
            tokenizer=tokenizer_config,
            eval_interval=1000,
        )
=======
        ),
        "slack_notifier": SlackNotifierCallback(name=run_name, enabled=False),
        "beaker": BeakerCallback(),
    }
    if torch.cuda.is_available():
        callbacks["gpu_monitor"] = GPUMemoryMonitorCallback()
>>>>>>> c9ca78a4

    return CommonComponents(
        run_name=run_name,
        save_folder=f"{root_dir}/checkpoints/{beaker_user.lower()}/{run_name}",
        launch=launch_config,
        tokenizer=tokenizer_config,
        dataset=dataset_config,
        data_loader=data_loader_config,
        callbacks=callbacks,
    )


def build_config(
    script: str,
    cmd: SubCmd,
    run_name: str,
    cluster: str,
    overrides: List[str],
    *,
    global_batch_size: int,
    model_config_builder: Callable[[CommonComponents], TransformerConfig],
    train_module_config_builder: Callable[[CommonComponents], TransformerTrainModuleConfig],
    trainer_config_builder: Callable[[CommonComponents], TrainerConfig],
    finalize_config: Optional[Callable[[ExperimentConfig], None]] = None,
    sequence_length: int = 4096,
    include_default_evals: bool = True,
) -> ExperimentConfig:
    common = build_common_components(
        script,
        cmd,
        run_name,
        cluster,
        overrides,
        global_batch_size=global_batch_size,
        sequence_length=sequence_length,
        include_default_evals=include_default_evals,
    )

    model = model_config_builder(common)

    trainer = trainer_config_builder(common)
    for name, cb in common.callbacks.items():
        if name not in trainer.callbacks:
            trainer.add_callback(name, cb)

    config = ExperimentConfig(
        run_name=run_name,
        launch=common.launch,
        model=model,
        dataset=common.dataset,
        data_loader=common.data_loader,
        train_module=train_module_config_builder(common),
        trainer=trainer,
    )

    if finalize_config is not None:
        finalize_config(config)

    config = config.merge(overrides)

    return config


def launch(config: ExperimentConfig):
    log.info(config)
    config.launch.launch(follow=True)


def launch_prep(config: ExperimentConfig):
    config.launch.num_gpus = 0
    config.launch.num_nodes = 1
    log.info(config)
    config.launch.launch(follow=True, torchrun=False)


def prep(config: ExperimentConfig):
    dataset = config.dataset.build()
    data_loader = config.data_loader.build(dataset)
    data_loader.reshuffle(epoch=1)


def train(config: ExperimentConfig):
    # Set RNG states on all devices.
    seed_all(config.init_seed)

    # Build components.
    model = config.model.build(init_device="meta")
    train_module = config.train_module.build(model)
    dataset = config.dataset.build()
    data_loader = config.data_loader.build(dataset, dp_process_group=train_module.dp_process_group)
    trainer = config.trainer.build(train_module, data_loader)

    # Record the config to W&B/Comet and each checkpoint dir.
    config_dict = config.as_config_dict()
    cast(CometCallback, trainer.callbacks["comet"]).config = config_dict
    cast(WandBCallback, trainer.callbacks["wandb"]).config = config_dict
    cast(ConfigSaverCallback, trainer.callbacks["config_saver"]).config = config_dict

    # Train.
    trainer.fit()


def main(
    *,
    global_batch_size: int,
    model_config_builder: Callable[[CommonComponents], TransformerConfig],
    train_module_config_builder: Callable[[CommonComponents], TransformerTrainModuleConfig],
    trainer_config_builder: Callable[[CommonComponents], TrainerConfig],
    finalize_config: Optional[Callable[[ExperimentConfig], None]] = None,
    sequence_length: int = 4096,
    include_default_evals: bool = True,
):
    usage = f"""
[yellow]Usage:[/] [i blue]python[/] [i cyan]{sys.argv[0]}[/] [i b magenta]{'|'.join(SubCmd)}[/] [i b]RUN_NAME CLUSTER[/] [i][OVERRIDES...][/]

[b]Subcommands[/]
[b magenta]launch:[/]      Launch the script on Beaker with the [b magenta]train[/] subcommand.
[b magenta]train:[/]       Run the trainer. You usually shouldn't invoke the script with this subcommand directly.
             Instead use [b magenta]launch[/] or run it with torchrun.
[b magenta]train_single:[/]       Run the trainer on a single device (GPU, CPU, MPS). num_nodes is ignored.
[b magenta]prep:[/]        Prepare the dataset ahead of training to save GPU time.
[b magenta]launch_prep:[/] Launch the script on Beaker with the [b magenta]prep[/] subcommand.
[b magenta]dry_run:[/]     Pretty print the config and exit.

[b]Examples[/]
$ [i]python {sys.argv[0]} {SubCmd.launch} run01 ai2/pluto-cirrascale --launch.num_nodes=2[/]
    """.strip()

    if len(sys.argv) < 4 or sys.argv[1] not in set(SubCmd):
        import rich

        rich.get_console().print(usage, highlight=False)
        sys.exit(1)

    script, cmd, run_name, cluster, *overrides = sys.argv

    cmd = SubCmd(cmd)
    cmd.prepare_environment()

    config = build_config(
        script,
        cmd,
        run_name,
        cluster,
        overrides,
        global_batch_size=global_batch_size,
        model_config_builder=model_config_builder,
        train_module_config_builder=train_module_config_builder,
        trainer_config_builder=trainer_config_builder,
        finalize_config=finalize_config,
        sequence_length=sequence_length,
        include_default_evals=include_default_evals,
    )

    cmd.run(config)<|MERGE_RESOLUTION|>--- conflicted
+++ resolved
@@ -181,6 +181,7 @@
         "profiler": ProfilerCallback(enabled=False),
         "garbage_collector": GarbageCollectorCallback(),
         "slack_notifier": SlackNotifierCallback(name=run_name, enabled=False),
+        "beaker": BeakerCallback(),
     }
 
     if torch.cuda.is_available():
@@ -197,21 +198,12 @@
                 work_dir=get_work_dir(root_dir),
             ),
             eval_interval=1000,
-<<<<<<< HEAD
         )
         callbacks["downstream_evaluator"] = DownstreamEvaluatorCallbackConfig(
             tasks=["hellaswag"],
             tokenizer=tokenizer_config,
             eval_interval=1000,
         )
-=======
-        ),
-        "slack_notifier": SlackNotifierCallback(name=run_name, enabled=False),
-        "beaker": BeakerCallback(),
-    }
-    if torch.cuda.is_available():
-        callbacks["gpu_monitor"] = GPUMemoryMonitorCallback()
->>>>>>> c9ca78a4
 
     return CommonComponents(
         run_name=run_name,
