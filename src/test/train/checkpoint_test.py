--- conflicted
+++ resolved
@@ -43,13 +43,9 @@
 
 def test_checkpointer_with_local_dir(tmp_path, tiny_model_factory):
     run_distributed_test(
-<<<<<<< HEAD
-        run_checkpointer, func_args=(tmp_path, tiny_model_factory), start_method="spawn"
-=======
         run_checkpointer,
         func_args=(tmp_path / "checkpoint", tmp_path / "work_dir", tiny_model_factory),
         start_method="spawn",
->>>>>>> 7435cb88
     )
 
 
@@ -98,13 +94,9 @@
 
 def test_async_checkpointer_with_local_dir(tmp_path, tiny_model_factory):
     run_distributed_test(
-<<<<<<< HEAD
-        run_async_checkpointer, func_args=(tmp_path, tiny_model_factory), start_method="spawn"
-=======
         run_async_checkpointer,
         func_args=(tmp_path / "checkpoint", tmp_path / "work_dir", tiny_model_factory),
         start_method="spawn",
->>>>>>> 7435cb88
     )
 
 
